--- conflicted
+++ resolved
@@ -33,46 +33,31 @@
     try {
       setIsDeleting(true)
       setError('')
-
-      console.log('🔄 Starting email account deletion:', { accountId: account.id, email: account.email })
-
+      
       const response = await ApiClient.delete(`/api/email-accounts/${account.id}`)
-
-      console.log('✅ Delete response received:', response)
-
+      
       if (response.success) {
         // Close dialog and notify parent
         setOpen(false)
         onAccountDeleted()
         console.log('✅ Email account deleted successfully')
       } else {
-        console.log('❌ Delete failed with response error:', response.error)
         throw new Error(response.error || 'Failed to delete email account')
       }
-
+      
     } catch (error: any) {
-      console.error('❌ Error deleting email account:', {
-        originalError: error,
-        errorMessage: error.message,
-        errorType: typeof error,
-        accountId: account.id
-      })
-
-      // Extract the actual error message from the caught error
-      const errorMessage = error.message || 'Failed to delete email account. Please try again.'
-      console.log('🔍 Processing error message:', {
-        originalMessage: errorMessage,
-        includes401: errorMessage.includes('sign in again'),
-        includesAuth: errorMessage.includes('Authentication required'),
-        includesNotFound: errorMessage.includes('NOT_FOUND'),
-        includesRateLimit: errorMessage.includes('Rate limit exceeded') || errorMessage.includes('RATE_LIMIT'),
-        includesCampaigns: errorMessage.includes('CAMPAIGNS_ACTIVE') || errorMessage.includes('active campaign')
-      })
-
-      // Use the exact error message from the API client, which should already be user-friendly
-      // The API client handles status codes and returns appropriate messages
-      setError(errorMessage)
-
+      console.error('Error deleting email account:', error)
+      
+      // Handle specific error cases
+      if (error.message?.includes('NOT_FOUND')) {
+        setError('Email account not found. It may have already been deleted.')
+      } else if (error.message?.includes('RATE_LIMIT')) {
+        setError('Too many requests. Please wait a moment before trying again.')
+      } else if (error.message?.includes('CAMPAIGNS_ACTIVE') || error.message?.includes('active campaign')) {
+        setError('Cannot delete this account because it has active campaigns. Please pause or stop all campaigns using this account first.')
+      } else {
+        setError(error.message || 'Failed to delete email account. Please try again.')
+      }
     } finally {
       setIsDeleting(false)
     }
@@ -98,11 +83,7 @@
           </DialogDescription>
         </DialogHeader>
 
-<<<<<<< HEAD
-        <div className="bg-amber-50 border border-amber-200 rounded-md p-3">
-=======
         <div className="bg-amber-50 border border-amber-200 rounded-md p-3 mt-3">
->>>>>>> 063c6a20
           <div className="flex items-start gap-2">
             <AlertTriangle className="h-4 w-4 text-amber-600 mt-0.5 flex-shrink-0" />
             <div className="text-sm text-amber-800">
@@ -119,10 +100,6 @@
             </div>
           </div>
         </div>
-<<<<<<< HEAD
-
-=======
->>>>>>> 063c6a20
         
         {error && (
           <div className="bg-red-50 border border-red-200 rounded-md p-3">
